#!/usr/bin/env python3

import subprocess
import psutil
import os
from typing import Dict, List, Optional, Tuple


def get_memcached_pid() -> Optional[int]:
    """
    Get the process ID of the main memcached server.
    
    Returns:
        Optional[int]: PID of memcached or None if not found
    """
    for proc in psutil.process_iter(['pid', 'name']):
        if proc.info['name'] == 'memcached':
            return proc.info['pid']
    return None


def get_memcached_all_thread_ids(pid: Optional[int] = None) -> List[str]:
    """
    Get all thread IDs (TIDs) for memcached including main thread.
    
    Args:
        pid (Optional[int]): Process ID of memcached, or None to auto-detect
    
    Returns:
        List[str]: List of all thread IDs as strings
    """
    if pid is None:
        pid = get_memcached_pid()
        
    if pid is None:
        return []
        
    try:
        ps_cmd = f"ps -L -p {pid} -o tid | grep -v TID"
        output = subprocess.check_output(ps_cmd, shell=True, universal_newlines=True)
        return [tid.strip() for tid in output.splitlines() if tid.strip()]
    except subprocess.SubprocessError as e:
        print(f"Error getting thread IDs for PID {pid}: {str(e)}")
        return []


def get_memcached_thread_ids(pid: Optional[int] = None) -> List[str]:
    """
    Get worker thread IDs (TIDs) for memcached.
    
    Args:
        pid (Optional[int]): Process ID of memcached, or None to auto-detect
    
    Returns:
        List[str]: List of worker thread IDs as strings
    """
    if pid is None:
        pid = get_memcached_pid()
        
    if pid is None:
        return []
        
    try:
        ps_cmd = f"ps -L -p {pid} -o tid,comm | grep mc-worker | awk '{{print $1}}'"
            
        output = subprocess.check_output(ps_cmd, shell=True, universal_newlines=True)
        return [tid.strip() for tid in output.splitlines() if tid.strip()]
    except subprocess.SubprocessError as e:
        print(f"Error getting worker thread IDs for PID {pid}: {str(e)}")
        return []


<<<<<<< HEAD
def get_memcached_thread_affinity() -> Dict[str, List[int]]:
=======
def get_memcached_cpu_affinity() -> List[int]:
>>>>>>> c6e2b179
    """
    Get the CPU affinity of memcached main process.
    
    Returns:
        List[int]: List of CPU cores the process is allowed to run on
    """
    pid = get_memcached_pid()
    
    if pid is None:
        return []
    
    try:
        # Use taskset to get the affinity of the main process
        output = subprocess.check_output(['taskset', '-p', str(pid)], 
                                      stderr=subprocess.PIPE, 
                                      universal_newlines=True)
        
        # Parse the output to extract the CPU list
        # Example output: "pid 12345's current affinity mask: f" (hex)
        if 'current affinity mask:' in output:
            mask_hex = output.split('current affinity mask:')[1].strip()
            # Convert hex mask to list of CPU cores
            mask_int = int(mask_hex, 16)
            cores = []
            for i in range(32):  # Assume max 32 cores
                if mask_int & (1 << i):
                    cores.append(i)
            return cores
    except (subprocess.CalledProcessError, ValueError) as e:
        print(f"Error getting affinity for process {pid}: {str(e)}")
    
    return []

def get_memcached_affinity() -> List[int]:
    """
    Get the uniun of CPU affinity of all memcached threads.

    Returns
    -------
    List[int]:
        List of CPU core IDs that memcached threads are allowed to run on.
    """
    affinity = set()
    thread_affinity = get_memcached_thread_affinity()
    for tid, cores in thread_affinity.items():
        for core in cores:
            affinity.add(core)

    return list(affinity)

def get_memcached_cpu_percent() -> Dict[str, Tuple[float, int]]:
    """
    Get the CPU usage percentage of memcached threads using pidstat.
    
    Returns:
        Dict[str, float]: Dictionary mapping thread IDs to CPU usage percentage (0-100% per core)
    """
    pid = get_memcached_pid()
    if pid is None:
        return {}
    
    try:
        # Use pidstat with -t flag to get per-thread usage, 1 interval for a single sample
        cmd = f"pidstat -t -p {pid} 1 1"
        output = subprocess.check_output(cmd, shell=True, universal_newlines=True)
        
        # Process output lines
        lines = output.splitlines()
        
        # Find where the data starts (after headers)
        data_start = 0
        for i, line in enumerate(lines):
            if 'Command' in line and '%CPU' in line:
                data_start = i + 1
                break
        
        # Skip the main process line and process thread lines
        result = {}
        in_threads = False
        
        for line in lines[data_start:]:
            if not line.strip():
                continue
                
            # Check if it's a thread line (has |__ prefix in command)
            if '|__mc-worker' in line:
                parts = line.split()
                if len(parts) >= 8:
                    # TID is at position 2 for thread entries
                    tid = parts[3].strip()
                    # %CPU is the sum of %usr, %system, %guest
                    try:
                        cpu_percent = float(parts[8].strip())
                        cores = int(parts[9].strip())
                        result[tid] = (cpu_percent, cores)
                    except (ValueError, IndexError):
                        pass
        
        return result
    except subprocess.SubprocessError as e:
        print(f"Error getting CPU usage: {str(e)}")
        return {}


def set_memcached_affinity(cores: List[int], pid: Optional[int] = None) -> Dict[str, bool]:
    """
    Set CPU affinity for all threads of a memcached process.
    
    Args:
        cores (List[int]): List of CPU core IDs to use
        pid (Optional[int]): Specific memcached PID to bind, or None to auto-detect
    
    Returns:
        Dict[str, bool]: Dictionary mapping thread IDs to success status
    """
    results = {}
    
    if pid is None:
        pid = get_memcached_pid()
        
    if pid is None:
        return results
    
    try:
        # Format cores for taskset
        cores_str = ','.join(map(str, cores))
        
        # Get all thread IDs for this process
        thread_ids = get_memcached_all_thread_ids(pid)
        
        for tid in thread_ids:
            try:
                # Set affinity using taskset for each thread
                subprocess.check_call(['taskset', '-pc', cores_str, tid], 
                                      stderr=subprocess.PIPE)  # Suppress stderr
                results[tid] = True
            except subprocess.CalledProcessError as e:
                print(f"Error setting affinity for thread {tid}: {str(e)}")
                results[tid] = False
        
        return results
    except Exception as e:
        print(f"Error in set_memcached_affinity: {str(e)}")
        return {tid: False for tid in get_memcached_all_thread_ids(pid) or []}<|MERGE_RESOLUTION|>--- conflicted
+++ resolved
@@ -70,43 +70,51 @@
         return []
 
 
-<<<<<<< HEAD
 def get_memcached_thread_affinity() -> Dict[str, List[int]]:
-=======
-def get_memcached_cpu_affinity() -> List[int]:
->>>>>>> c6e2b179
-    """
-    Get the CPU affinity of memcached main process.
-    
-    Returns:
-        List[int]: List of CPU cores the process is allowed to run on
-    """
+    """
+    Get the CPU affinity of all memcached threads.
+    
+    Returns
+    -------
+    Dict[str, List[int]]:
+        Dictionary mapping thread IDs to list of CPU cores they're allowed
+        to run on.
+    """
+    result = {}
     pid = get_memcached_pid()
     
     if pid is None:
-        return []
-    
-    try:
-        # Use taskset to get the affinity of the main process
-        output = subprocess.check_output(['taskset', '-p', str(pid)], 
-                                      stderr=subprocess.PIPE, 
-                                      universal_newlines=True)
-        
-        # Parse the output to extract the CPU list
-        # Example output: "pid 12345's current affinity mask: f" (hex)
-        if 'current affinity mask:' in output:
-            mask_hex = output.split('current affinity mask:')[1].strip()
-            # Convert hex mask to list of CPU cores
-            mask_int = int(mask_hex, 16)
-            cores = []
-            for i in range(32):  # Assume max 32 cores
-                if mask_int & (1 << i):
-                    cores.append(i)
-            return cores
-    except (subprocess.CalledProcessError, ValueError) as e:
-        print(f"Error getting affinity for process {pid}: {str(e)}")
-    
-    return []
+        return result
+        
+    thread_ids = get_memcached_thread_ids(pid)
+    
+    for tid in thread_ids:
+        try:
+            # Use taskset to get the affinity of each thread
+            output = subprocess.check_output(['taskset', '-pc', tid], 
+                                          stderr=subprocess.PIPE, 
+                                          universal_newlines=True)
+            
+            # Parse the output to extract the CPU list
+            # Example output: "pid 12345's current affinity list: 0-3"
+            if 'affinity list:' in output:
+                affinity_str = output.split('affinity list:')[1].strip()
+                cores = []
+                
+                # Parse the CPU list format (can be "0,1,2" or "0-3" or a mix)
+                for part in affinity_str.split(','):
+                    if '-' in part:
+                        start, end = map(int, part.split('-'))
+                        cores.extend(range(start, end + 1))
+                    else:
+                        cores.append(int(part))
+                        
+                result[tid] = cores
+        except (subprocess.CalledProcessError, ValueError) as e:
+            print(f"Error getting affinity for thread {tid}: {str(e)}")
+            continue
+    
+    return result
 
 def get_memcached_affinity() -> List[int]:
     """
