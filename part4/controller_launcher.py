#!/usr/bin/env python3

import argparse
import os
import subprocess
from pathlib import Path
from utils import run_command
from cluster_manager import get_node_name, get_memcached_ip
from mcperf_manager import setup_mcperf_agents, preload, start_load_agent, restart_mcperf_agent, run_mcperf_load, stop_mcperf_agents

def setup_remote_node(node_name, ssh_key_path):
    """
    Copy the controller files to the remote node and set them up.
    
    Args:
        node_name (str): The name of the remote node
        ssh_key_path (str): Path to the SSH key
    
    Returns:
        bool: True if successful, False otherwise
    """
    try:
        print(f"[STATUS] Setting up remote node {node_name}...")
        
        # Create a directory for the controller files
        run_command(
            f"gcloud compute ssh --ssh-key-file {ssh_key_path} ubuntu@{node_name} "
            f"--zone europe-west1-b --command \"mkdir -p ~/dynamic_scheduler\""
        )
        
        # List of files to copy
        files_to_copy = [
            "scheduler_logger.py",
            "resource_monitor.py",
            "container_manager.py",
            "memcached_manager.py",
            "scheduler_controller.py",
            "test_scheduler.py",
            "setup_scheduler.sh",
            "utils.py"
        ]
        
        # Copy each file to the remote node
        for file in files_to_copy:
            local_path = os.path.join(os.path.dirname(os.path.abspath(__file__)), "node_scripts", file)
            if os.path.exists(local_path):
                print(f"[STATUS] Copying {file} to remote node...")
                run_command(
                    f"gcloud compute scp --ssh-key-file {ssh_key_path} "
                    f"{local_path} ubuntu@{node_name}:~/dynamic_scheduler/ "
                    f"--zone europe-west1-b"
                )
            else:
                print(f"[WARNING] File {file} not found, skipping...")
        
        # Create dpkg config to prevent interactive prompts
        print("[STATUS] Setting up noninteractive environment on remote node...")
        run_command(
            f"gcloud compute ssh --ssh-key-file {ssh_key_path} ubuntu@{node_name} "
            f"--zone europe-west1-b --command \"echo 'Dpkg::Options \\\"--force-confold\\\";' | sudo tee /etc/apt/apt.conf.d/local > /dev/null\""
        )
        
        # Make the setup script executable and run it with noninteractive frontend
        print("[STATUS] Running setup script on remote node...")
        run_command(
            f"gcloud compute ssh --ssh-key-file {ssh_key_path} ubuntu@{node_name} "
            f"--zone europe-west1-b --command \"cd ~/dynamic_scheduler && "
            f"chmod +x setup_scheduler.sh && DEBIAN_FRONTEND=noninteractive sudo -E ./setup_scheduler.sh\""
        )
        
        print("[STATUS] Remote node setup complete!")
        return True
    
    except subprocess.CalledProcessError as e:
        print(f"[ERROR] Failed to set up remote node: {str(e)}")
        return False

<<<<<<< HEAD
# def ensure_screen_installed(node_name, ssh_key_path):
#     """
#     Ensure the 'screen' utility is installed on the remote node.
    
#     Args:
#         node_name (str): The name of the remote node
#         ssh_key_path (str): Path to the SSH key
    
#     Returns:
#         bool: True if screen is installed, False otherwise
#     """
#     try:
#         # Check if screen is installed
#         check_cmd = f"gcloud compute ssh --ssh-key-file {ssh_key_path} ubuntu@{node_name} " \
#                     f"--zone europe-west1-b --command \"which screen\""
        
#         result = run_command(check_cmd, check=False, capture_output=True)
        
#         if not result or 'not found' in result.lower():
#             print("[STATUS] 'screen' is not installed, installing now...")
#             install_cmd = f"gcloud compute ssh --ssh-key-file {ssh_key_path} ubuntu@{node_name} " \
#                          f"--zone europe-west1-b --command \"DEBIAN_FRONTEND=noninteractive sudo apt-get update && DEBIAN_FRONTEND=noninteractive sudo apt-get install -y screen\""
#             run_command(install_cmd)
#             print("[STATUS] 'screen' installed successfully")
#         else:
#             print("[STATUS] 'screen' is already installed")
        
#         return True
    
#     except subprocess.CalledProcessError as e:
#         print(f"[ERROR] Failed to ensure 'screen' is installed: {str(e)}")
#         return False

def launch_controller(
        node_name,
        ssh_key_path,
        memcached_ip,
        scheduler_script
    ):
=======
def launch_controller(node_name, ssh_key_path, memcached_ip):
>>>>>>> 5e99dec7
    """
    Launch the scheduler controller on the remote node.
    
    Args
    ----
    node_name (str):
        The name of the remote node
    ssh_key_path (str):
        Path to the SSH key
    memcached_ip (str):
        Internal IP of the memcached server
    scheduler_script (str):
        The name of the scheduler script, e.g., "scheduler_controller.py"
        
    Returns
    -------
    bool:
        True if successful, False otherwise
    """
    try:
        print(
            f"[STATUS] Launching controller on remote node with script " 
            f"{scheduler_script}..."
        )
        # Run the controller directly
        run_command(
            f"gcloud compute ssh --ssh-key-file {ssh_key_path} ubuntu@{node_name} "
            f"--zone europe-west1-b --command \"cd ~/dynamic_scheduler && "
            f"python3 {scheduler_script}\""
        )
        
        print(f"[STATUS] Controller launched in screen session 'controller'")
        print(f"[INFO] To attach to the controller session, ssh to the node and run: screen -r controller")
        print(f"[INFO] To detach from the session without stopping it, press Ctrl+A followed by D")
        
        return True
    
    except subprocess.CalledProcessError as e:
        print(f"[ERROR] Failed to launch controller: {str(e)}")
        return False

# TODO: RE-IMPLEMENT THIS SHIT BECAUSE THIS IS JUST CHAT-GPT RN
def stop_controller(node_name, ssh_key_path):
    """
    Stop the running controller on the remote node.
    
    Args:
        node_name (str): The name of the remote node
        ssh_key_path (str): Path to the SSH key
    
    Returns:
        bool: True if successful, False otherwise
    """
    try:
        print(f"[STATUS] Stopping controller on remote node...")
        
        # Kill the screen session
        run_command(
            f"gcloud compute ssh --ssh-key-file {ssh_key_path} ubuntu@{node_name} "
            f"--zone europe-west1-b --command \"screen -X -S controller quit || true\""
        )
        
        print(f"[STATUS] Controller stopped")
        return True
    
    except subprocess.CalledProcessError as e:
        print(f"[ERROR] Failed to stop controller: {str(e)}")
        return False


def main():
    """Main function to parse arguments and execute commands."""
    parser = argparse.ArgumentParser(description="Launch and manage the dynamic scheduler controller")
    
    # Action to perform (the only required argument)
    parser.add_argument("--action", choices=["setup", "launch", "stop", "logs", "mcperf-setup", "mcperf-run", "mcperf-stop"], required=True,
                        help="Action to perform: setup the node, launch controller, stop controller, get logs, setup mcperf, run mcperf benchmark, or stop mcperf")
    
    # Optional arguments
    parser.add_argument("--ssh-key", default="~/.ssh/cloud-computing", 
                        help="Path to SSH key (default: ~/.ssh/cloud-computing)")
    parser.add_argument("--output-dir", default="logs", 
                        help="Directory to save logs to (default: logs)")
    parser.add_argument("--force-install", action="store_true",
                        help="Force reinstallation of mcperf (default: False)")
    
    args = parser.parse_args()
    
    # Expand the SSH key path
    ssh_key_path = os.path.expanduser(args.ssh_key)
    
    # Auto-discover node name
    node_name = get_node_name("memcache-server")
    if not node_name:
        print("[ERROR] Could not auto-discover memcached node. Cannot continue.")
        return
    
    # Perform the requested action
    if args.action == "setup":
        setup_remote_node(node_name, ssh_key_path)
        
    elif args.action == "launch":
        # Get memcached IP for information purposes only
        memcached_ip = get_memcached_ip(ssh_key_path)
        if memcached_ip:
            print(f"[INFO] Memcached is running at IP: {memcached_ip}")
            launch_controller(node_name, ssh_key_path, memcached_ip)
    
    elif args.action == "stop":
        stop_controller(node_name, ssh_key_path)
    
    # elif args.action == "logs":
    #     get_controller_logs(node_name, ssh_key_path, args.output_dir)
    

if __name__ == "__main__":
    main() <|MERGE_RESOLUTION|>--- conflicted
+++ resolved
@@ -75,49 +75,12 @@
         print(f"[ERROR] Failed to set up remote node: {str(e)}")
         return False
 
-<<<<<<< HEAD
-# def ensure_screen_installed(node_name, ssh_key_path):
-#     """
-#     Ensure the 'screen' utility is installed on the remote node.
-    
-#     Args:
-#         node_name (str): The name of the remote node
-#         ssh_key_path (str): Path to the SSH key
-    
-#     Returns:
-#         bool: True if screen is installed, False otherwise
-#     """
-#     try:
-#         # Check if screen is installed
-#         check_cmd = f"gcloud compute ssh --ssh-key-file {ssh_key_path} ubuntu@{node_name} " \
-#                     f"--zone europe-west1-b --command \"which screen\""
-        
-#         result = run_command(check_cmd, check=False, capture_output=True)
-        
-#         if not result or 'not found' in result.lower():
-#             print("[STATUS] 'screen' is not installed, installing now...")
-#             install_cmd = f"gcloud compute ssh --ssh-key-file {ssh_key_path} ubuntu@{node_name} " \
-#                          f"--zone europe-west1-b --command \"DEBIAN_FRONTEND=noninteractive sudo apt-get update && DEBIAN_FRONTEND=noninteractive sudo apt-get install -y screen\""
-#             run_command(install_cmd)
-#             print("[STATUS] 'screen' installed successfully")
-#         else:
-#             print("[STATUS] 'screen' is already installed")
-        
-#         return True
-    
-#     except subprocess.CalledProcessError as e:
-#         print(f"[ERROR] Failed to ensure 'screen' is installed: {str(e)}")
-#         return False
-
 def launch_controller(
         node_name,
         ssh_key_path,
         memcached_ip,
         scheduler_script
     ):
-=======
-def launch_controller(node_name, ssh_key_path, memcached_ip):
->>>>>>> 5e99dec7
     """
     Launch the scheduler controller on the remote node.
     
